--- conflicted
+++ resolved
@@ -79,11 +79,7 @@
           <View style={theme.profileHeaderActionsRow}>
             {onEditProfile && (
               <TouchableOpacity onPress={onEditProfile}>
-<<<<<<< HEAD
                 <Text style={theme.profileHeaderLink}>Profile Edit</Text>
-=======
-                <Text style={theme.profileHeaderLink}>Profile Editor</Text>
->>>>>>> bf73e720
               </TouchableOpacity>
             )}
 
